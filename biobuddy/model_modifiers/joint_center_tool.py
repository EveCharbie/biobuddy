from copy import deepcopy
import logging
import numpy as np
import os
from scipy import optimize

from ..components.real.biomechanical_model_real import BiomechanicalModelReal
from ..components.real.rigidbody.segment_real import SegmentReal
from ..components.real.rigidbody.segment_coordinate_system_real import SegmentCoordinateSystemReal
from ..utils.translations import Translations
from ..utils.rotations import Rotations
from ..utils.c3d_data import C3dData
from ..utils.linear_algebra import (
    RotoTransMatrix,
    mean_unit_vector,
    RotoTransMatrixTimeSeries,
    point_from_local_to_global,
    get_rotation_vector_from_sequence,
    get_sequence_from_rotation_vector,
    rot2eul,
)

_logger = logging.getLogger(__name__)


class RigidSegmentIdentification:
    def __init__(
        self,
        functional_c3d: C3dData,
        parent_name: str,
        child_name: str,
        parent_marker_names: list[str],
        child_marker_names: list[str],
        initialize_whole_trial_reconstruction: bool = False,
        animate_rt: bool = False,
    ):
        """
        Parameters
        ----------
        functional_c3d
            The .c3d file containing the functional trial.
        parent_name
            The name of the joint's parent segment.
        child_name
            The name of the joint's child segment.
        parent_marker_names
            The name of the markers in the parent segment to consider during the SCoRE algorithm.
        child_marker_names
            The name of the markers in the child segment to consider during the SCoRE algorithm.
        initialize_whole_trial_reconstruction
            If True, the whole trial is reconstructed using whole body inverse kinematics to initialize the segments' rt in the global reference frame.
        animate_rt
            If True, it animates the segment rt reconstruction using pyorerun.
        """

        # Original attributes
        self.c3d_data = functional_c3d
        self.parent_name = parent_name
        self.child_name = child_name
        self.parent_marker_names = parent_marker_names
        self.child_marker_names = child_marker_names
        self.initialize_whole_trial_reconstruction = initialize_whole_trial_reconstruction
        self.animate_rt = animate_rt

        # Extended attributes
        self.parent_static_markers_in_global: np.ndarray = None
        self.child_static_markers_in_global: np.ndarray = None
        self.parent_static_markers_in_local: np.ndarray = None
        self.child_static_markers_in_local: np.ndarray = None
        self.parent_markers_global: np.ndarray = None
        self.child_markers_global: np.ndarray = None
        self.marker_name: list[str] = None
        self.marker_positions: np.ndarray = None

        self._check_segment_names()
        self._check_c3d_functional_trial_file()

    def _check_segment_names(self):
        illegal_names = ["_parent_offset", "_translation", "_rotation_transform", "_reset_axis"]
        for name in illegal_names:
            if name in self.parent_name:
                raise RuntimeError(
                    f"The names {name} are not allowed in the parent or child names. Please change the segment named {self.parent_name} from the Score configuration."
                )
            if name in self.child_name:
                raise RuntimeError(
                    f"The names {name} are not allowed in the parent or child names. Please change the segment named {self.child_name} from the Score configuration."
                )

    def _check_c3d_functional_trial_file(self):
        """
        Check that the file format is appropriate and that there is a functional movement in the trial (aka the markers really move).
        """
        self.marker_names = self.c3d_data.marker_names
        self.marker_positions = self.c3d_data.all_marker_positions[:3, :, :]

        # Check that the markers move
        std = []
        for marker_name in self.parent_marker_names + self.child_marker_names:
            std += [self.c3d_data.std_marker_position(marker_name)]
        if len(std) == 0:
            raise RuntimeError("There are no markers in the functional trial. Please check the trial again.")
        if np.all(np.array(std) < 0.01):
            raise RuntimeError(
                f"The markers {self.parent_marker_names + self.child_marker_names} are not moving in the functional trial (markers std = {std}). "
                f"Please check the trial again."
            )

<<<<<<< HEAD
    def remove_offset_from_optimal_rt(
        self, original_model: BiomechanicalModelReal, rt_parent_functional: np.ndarray, rt_child_functional: np.ndarray
    ) -> tuple[np.ndarray, np.ndarray, RotoTransMatrix]:

        if original_model.has_parent_offset(self.parent_name):
            parent_offset_rt = original_model.rt_from_parent_offset_to_real_segment(self.parent_name)
            rt_parent_functional_offsetted = np.zeros_like(rt_parent_functional)
            for i_frame in range(rt_parent_functional.shape[2]):
                rt_parent_functional_offsetted[i_frame] = rt_parent_functional[i_frame] @ parent_offset_rt.inverse
        else:
            rt_parent_functional_offsetted = rt_parent_functional

        if original_model.has_parent_offset(self.child_name):
            child_offset_rt = original_model.rt_from_parent_offset_to_real_segment(self.child_name)
            rt_child_functional_offsetted = np.zeros_like(rt_child_functional)
            for i_frame in range(rt_parent_functional.shape[2]):
                rt_child_functional_offsetted[i_frame] = rt_child_functional[i_frame] @ child_offset_rt.inverse
        else:
            child_offset_rt = RotoTransMatrix()
            child_offset_rt.from_rt_matrix(np.identity(4))
            rt_child_functional_offsetted = rt_child_functional

        return rt_parent_functional_offsetted, rt_child_functional_offsetted, child_offset_rt

=======
>>>>>>> 717a1208
    def animate_the_segment_reconstruction(
        self,
        original_model: BiomechanicalModelReal,
        rt_parent: np.ndarray,
        rt_child: np.ndarray,
        without_exp_markers: bool = False,
    ):

        def setup_segments_for_animation(segment_name: str):
            mesh_file = None
            if original_model.segments[segment_name].mesh_file is not None:
                mesh_file = deepcopy(original_model.segments[segment_name].mesh_file)
                mesh_file_name = mesh_file.mesh_file_name.split("/")[-1]
                mesh_file.mesh_file_name = "Geometry_cleaned/" + mesh_file_name
            joint_model.add_segment(
                SegmentReal(
                    name=segment_name,
                    parent_name="ground",
                    segment_coordinate_system=SegmentCoordinateSystemReal(scs=RotoTransMatrix(), is_scs_local=True),
                    translations=Translations.XYZ,
                    rotations=Rotations.XYZ,
                    mesh_file=mesh_file,
                )
            )
            for marker in original_model.segments[segment_name].markers:
                if marker.name in self.parent_marker_names + self.child_marker_names:
                    joint_model.segments[segment_name].add_marker(marker)

        joint_model = BiomechanicalModelReal()
        joint_model.add_segment(
            SegmentReal(
                name="ground",
                segment_coordinate_system=SegmentCoordinateSystemReal(scs=RotoTransMatrix(), is_scs_local=True),
            )
        )
        setup_segments_for_animation(self.parent_name)
        setup_segments_for_animation(self.child_name)

        nb_frames = rt_parent.shape[2]
        parent_trans = np.zeros((3, nb_frames))
        parent_rot = np.zeros((3, nb_frames))
        child_trans = np.zeros((3, nb_frames))
        child_rot = np.zeros((3, nb_frames))

        rt_parent_instance = RotoTransMatrixTimeSeries()
        rt_parent_instance.from_rt_matrix(rt_parent)
        rt_child_instance = RotoTransMatrixTimeSeries()
        rt_child_instance.from_rt_matrix(rt_child)

        for i_frame in range(nb_frames):
            parent_trans[:, i_frame] = rt_parent_instance[i_frame].translation
            parent_rot[:, i_frame] = rt_parent_instance[i_frame].euler_angles("xyz")
            child_trans[:, i_frame] = rt_child_instance[i_frame].translation
            child_rot[:, i_frame] = rt_child_instance[i_frame].euler_angles("xyz")

        q = np.vstack((parent_trans, parent_rot, child_trans, child_rot))

        try:
            import pyorerun
        except:
            raise ImportError("Please install pyorerun to visualize the segment reconstruction.")

        # Visualization
        t = np.linspace(0, 1, nb_frames)

        # Add the experimental markers from the static trial
        if not without_exp_markers:
            pyomarkers = pyorerun.PyoMarkers(
                data=np.concatenate((self.parent_markers_global, self.child_markers_global), axis=1),
                channels=self.parent_marker_names + self.child_marker_names,
                show_labels=False,
            )

        current_path = os.path.dirname(os.path.dirname(os.path.abspath(__file__)))
        temporary_model_path = current_path + "/../examples/models/temporary_rt.bioMod"
        joint_model.to_biomod(temporary_model_path)

        viz_biomod_model = pyorerun.BiorbdModel(temporary_model_path)
        viz_biomod_model.options.transparent_mesh = False
        viz_biomod_model.options.show_gravity = True
        viz_biomod_model.options.show_marker_labels = False
        viz_biomod_model.options.show_center_of_mass_labels = False

        viz = pyorerun.PhaseRerun(t)
        if not without_exp_markers:
            viz.add_animated_model(viz_biomod_model, q, tracked_markers=pyomarkers)
        else:
            viz.add_animated_model(viz_biomod_model, q)
        viz.rerun_by_frame("Segment RT animation")

    def replace_components_in_new_jcs(self, original_model: BiomechanicalModelReal, new_model: BiomechanicalModelReal):
        """
        Ather the SCS has been replaced in the model, the components from this segment must be replaced in the new JCS.
        TODO: Verify that this also works with non orthonormal rotation axes.
        """

        original_child_jcs_in_global = original_model.segment_coordinate_system_in_global(self.child_name)
        new_child_jcs_in_global = new_model.segment_coordinate_system_in_global(self.child_name)

        # Center of mass
        # CoM stays at the same place in the global reference frame
        com_position_global = original_model.segment_com_in_global(self.child_name)
        new_model.segments[self.child_name].inertia_parameters.center_of_mass = (
            new_child_jcs_in_global.inverse @ com_position_global
        )

        # Inertia
        # Please note that the moment of inertia matrix is rotated, but not translated and not adjusted to reflect a
        # change in length of the segments due to the displacement of the jcs.
        inertia = original_model.segments[self.child_name].inertia_parameters.inertia[:3, :3]
        rotation_transform = (
            new_child_jcs_in_global.inverse.rotation_matrix @ original_child_jcs_in_global.rotation_matrix
        )
        new_inertia = rotation_transform @ inertia @ rotation_transform.T
        new_model.segments[self.child_name].inertia_parameters.inertia = new_inertia

        # Next JCS position
        child_names = original_model.children_segment_names(self.child_name)
        if len(child_names) > 0:
            next_child_name = child_names[0]
            new_model.segments[next_child_name].segment_coordinate_system = SegmentCoordinateSystemReal(
                scs=original_model.segment_coordinate_system_in_global(next_child_name),
                is_scs_local=False,
            )

        if original_model.segments[self.child_name].segment_coordinate_system.is_in_local:
            global_jcs = original_model.segment_coordinate_system_in_global(self.child_name)
        else:
            global_jcs = original_model.segments[self.child_name].segment_coordinate_system.scs

        # Meshes
        if original_model.segments[self.child_name].mesh is not None:
            raise NotImplementedError(
                "The transformation of meshes was not tested. Please try the code below and make a PR if it is fine."
            )
            new_model.segments[self.child_name].mesh.positions = (
                new_child_jcs_in_global.inverse
                @ point_from_local_to_global(original_model.segments[self.child_name].mesh.positions, global_jcs)
            )

        # Mesh files
        rotation_translation_transform = new_child_jcs_in_global.inverse @ original_child_jcs_in_global

        segment_list = original_model.get_chain_between_segments(self.parent_name, self.child_name)[1:]
        for segment_name in segment_list:

            if not segment_name.startswith(self.child_name):
                # There is another segment between the parent and the child segment, so we do not change it's position
                continue
            else:

                if original_model.segments[segment_name].mesh_file is not None:
                    mesh_file = original_model.segments[segment_name].mesh_file

                    if mesh_file.mesh_translation is None:
                        mesh_translation = np.zeros((3,))
                    else:
                        mesh_translation = mesh_file.mesh_translation

                    if mesh_file.mesh_rotation is None:
                        mesh_rotation = np.zeros((4, 1))
                    else:
                        mesh_rotation = mesh_file.mesh_rotation

                    mesh_rt = RotoTransMatrix()
                    mesh_rt.from_euler_angles_and_translation("xyz", mesh_rotation[:3, 0], mesh_translation[:3, 0])
                    new_rt = rotation_translation_transform @ mesh_rt

                    # Update mesh file's local rotation and translation
                    new_model.segments[segment_name].mesh_file.mesh_rotation = rot2eul(new_rt.rotation_matrix)
                    new_model.segments[segment_name].mesh_file.mesh_translation = new_rt.translation

        # Markers
        marker_positions = original_model.markers_in_global()
        for marker in new_model.segments[self.child_name].markers:
            marker_index = original_model.markers_indices([marker.name])
            marker.position = new_child_jcs_in_global.inverse @ marker_positions[:, marker_index, 0]

        # Contacts
        contact_positions = original_model.contacts_in_global()
        for contact in new_model.segments[self.child_name].contacts:
            contact_index = original_model.contact_indices([contact.name])
            contact.position = new_child_jcs_in_global.inverse @ contact_positions[:, contact_index, 0]

        # IMUs
        for imu in new_model.segments[self.child_name].imus:
            raise NotImplementedError(
                "The transformation of imu was not tested. Please try the code below and make a PR if it is fine."
            )
            imu.scs = rotation_translation_transform.rt_matrix @ imu.scs

        # Muscles (origin and insertion)
        for muscle_name in new_model.muscle_origin_on_this_segment(self.child_name):
            new_model.muscles[muscle_name].origin_position = (
                new_child_jcs_in_global.inverse
                @ point_from_local_to_global(original_model.muscles[muscle_name].origin_position, global_jcs)
            )
        for muscle_name in new_model.muscle_insertion_on_this_segment(self.child_name):
            new_model.muscles[muscle_name].insertion_position = (
                new_child_jcs_in_global.inverse
                @ point_from_local_to_global(original_model.muscles[muscle_name].insertion_position, global_jcs)
            )

        # Via points
        for via_point_name in new_model.via_points_on_this_segment(self.child_name):
            new_model.via_points[via_point_name].position = (
                new_child_jcs_in_global.inverse
                @ point_from_local_to_global(original_model.via_points[via_point_name].position, global_jcs)
            )

    @staticmethod
    def check_optimal_rt_inputs(
        markers: np.ndarray, static_markers: np.ndarray, marker_names: list[str]
    ) -> tuple[int, int, np.ndarray] | None:

        nb_markers = markers.shape[1]
        nb_frames = markers.shape[2]

        if len(marker_names) != nb_markers:
            raise RuntimeError(f"The marker_names {marker_names} do not match the number of markers {nb_markers}.")

        mean_static_markers = np.mean(static_markers[:3, :], axis=1, keepdims=True)
        static_centered = static_markers[:3, :] - mean_static_markers

        functional_mean_markers_each_frame = np.nanmean(markers[:3, :, :], axis=1)
        for i_marker, marker_name in enumerate(marker_names):
            for i_frame in range(nb_frames):
                current_functional_marker_centered = (
                    markers[:3, i_marker, i_frame] - functional_mean_markers_each_frame[:, i_frame]
                )
                if (
                    np.abs(
                        np.linalg.norm(static_centered[:, i_marker])
                        - np.linalg.norm(current_functional_marker_centered)
                    )
                    > 0.05
                ):
                    raise RuntimeError(
                        f"The marker {marker_name} seem to move during the functional trial."
                        f"The distance between the center and this marker is "
                        f"{np.linalg.norm(static_centered[:, i_marker])} during the static trial and "
                        f"{np.linalg.norm(current_functional_marker_centered)} during the functional trial."
                    )
            return nb_markers, nb_frames, static_centered

    def check_marker_labeling(self):
        # Parent
        marker_movement_parent = np.linalg.norm(
            self.parent_markers_global[:, :, 1:] - self.parent_markers_global[:, :, :-1], axis=0
        )
        problematic_indices_parent = np.where(np.nanmax(marker_movement_parent, axis=0) > 0.03)[0]

        # Child
        marker_movement_child = np.linalg.norm(
            self.child_markers_global[:, :, 1:] - self.child_markers_global[:, :, :-1], axis=0
        )
        problematic_indices_child = np.where(np.nanmax(marker_movement_child, axis=0) > 0.03)[0]

        if problematic_indices_parent.shape[0] > 0 or problematic_indices_child.shape[0] > 0:
            try:
                from pyorerun import c3d

                c3d(
                    self.filepath,
                    show_forces=False,
                    show_events=False,
                    marker_trajectories=True,
                    show_marker_labels=False,
                )
            except:
                print("You need to install Pyorerun to see the animation.")

            if problematic_indices_parent.shape[0] > 0:
                problematic_markers = np.where(np.nanmax(marker_movement_parent, axis=1) > 0.03)[0]
                problematic_marker_names = [self.parent_marker_names[i] for i in problematic_markers]
                raise RuntimeError(
                    f"The parent markers {problematic_marker_names} seem to be mislabeled as they move more than 3cm between frames {problematic_indices_parent}."
                )
            if problematic_indices_child.shape[0] > 0:
                problematic_markers = np.where(np.nanmax(marker_movement_child, axis=1) > 0.03)[0]
                problematic_marker_names = [self.parent_marker_names[i] for i in problematic_markers]
                raise RuntimeError(
                    f"The child markers {problematic_marker_names} seem to be mislabeled as they move more than 3cm between frames {problematic_indices_child}."
                )

    def check_marker_positions(self):
        """
        Check that the markers are positioned at the same place on the subject between the static trial and the current functional trial.
        """
        # Parent
        for marker_name_1 in self.parent_marker_names:
            for marker_name_2 in self.parent_marker_names:
                if marker_name_1 != marker_name_2:
                    distance_trial = np.linalg.norm(
                        self.parent_static_markers_in_global[:, self.parent_marker_names.index(marker_name_1), 0]
                        - self.parent_static_markers_in_global[:, self.parent_marker_names.index(marker_name_2), 0]
                    )
                    distance_static = np.linalg.norm(
                        self.parent_markers_global[:, self.parent_marker_names.index(marker_name_1), 0]
                        - self.parent_markers_global[:, self.parent_marker_names.index(marker_name_2), 0]
                    )
                    if np.abs(distance_static - distance_trial) > 0.05:
                        raise RuntimeError(
                            f"There is a difference in marker placement of more than 1cm between the static trial and the functional trial for markers {marker_name_1} and {marker_name_2}. Please make sure that the markers do not move on the subjects segments."
                        )
        # Child
        for marker_name_1 in self.child_marker_names:
            for marker_name_2 in self.child_marker_names:
                if marker_name_1 != marker_name_2:
                    distance_trial = np.linalg.norm(
                        self.child_static_markers_in_global[:3, self.child_marker_names.index(marker_name_1), 0]
                        - self.child_static_markers_in_global[:3, self.child_marker_names.index(marker_name_2), 0]
                    )
                    distance_static = np.linalg.norm(
                        self.child_markers_global[:3, self.child_marker_names.index(marker_name_1), 0]
                        - self.child_markers_global[:3, self.child_marker_names.index(marker_name_2), 0]
                    )
                    if np.abs(distance_static - distance_trial) > 0.05:
                        raise RuntimeError(
                            f"There is a difference in marker placement of more than 1cm between the static trial and the functional trial for markers {marker_name_1} and {marker_name_2}. Please make sure that the markers do not move on the subjects segments."
                        )

    @staticmethod
    def marker_residual(
        optimal_rt: np.ndarray,
        static_markers_in_local: np.ndarray,
        functional_markers_in_global: np.ndarray,
    ) -> np.float64:
        nb_markers = static_markers_in_local.shape[1]
        vect_pos_markers = np.zeros((4 * nb_markers,))
        rt_matrix = optimal_rt.reshape(4, 4)
        for i_marker in range(nb_markers):
            vect_pos_markers[i_marker * 4 : (i_marker + 1) * 4] = (
                rt_matrix @ static_markers_in_local[:, i_marker] - functional_markers_in_global[:, i_marker]
            ) ** 2
        return np.sum(vect_pos_markers)

    @staticmethod
    def get_good_frames(residuals, nb_frames):
        """
        The frames where the residual is below a threshold are considered good frames (not outliers).
        Only these frames will be used in the second pass of the algorithm
        """
        threshold = np.nanmean(residuals) + 1.0 * np.nanstd(residuals)
        valid = residuals < threshold
        _logger.info(f"\nRemoving {nb_frames - np.sum(valid)} frames")
        return valid

    @staticmethod
    def rt_constraints(optimal_rt: np.ndarray) -> np.ndarray:
        rt_matrix = optimal_rt.reshape(4, 4)
        R = rt_matrix[:3, :3]
        c1, c2, c3 = R[:, 0], R[:, 1], R[:, 2]
        constraints = np.array(
            [
                np.dot(c1, c1) - 1,
                np.dot(c2, c2) - 1,
                np.dot(c3, c3) - 1,
                np.dot(c1, c2),
                np.dot(c1, c3),
                np.dot(c2, c3),
            ]
        )
        return constraints

    def scipy_optimal_rt(
        self,
        markers_in_global: np.ndarray,
        static_markers_in_local: np.ndarray,
        rt_init: RotoTransMatrixTimeSeries,
        marker_names: list[str],
    ):

        rt_matrix_init = rt_init.get_rt_matrix()
        initialize_whole_trial_reconstruction = False if rt_matrix_init.shape[2] == 1 else True
        nb_markers, nb_frames, _ = self.check_optimal_rt_inputs(
            markers_in_global, static_markers_in_local, marker_names
        )

        rt_optimal = np.zeros((4, 4, nb_frames))
        init = rt_init[0].rt_matrix  # Initialize with the first frame
        for i_frame in range(nb_frames):

            if np.isnan(np.sum(markers_in_global[:, :, i_frame])):
                # If this frame contains NaNs it is best not to use it
                rt_optimal[:, :, i_frame] = np.ones((4, 4)) * np.nan

            else:
                init = init.flatten()

                lbx = np.ones((4, 4)) * -5
                ubx = np.ones((4, 4)) * 5
                lbx[:3, :3] = -1
                ubx[:3, :3] = 1
                lbx[3, :] = [0, 0, 0, 1]
                ubx[3, :] = [0, 0, 0, 1]

                sol = optimize.minimize(
                    fun=lambda rt: self.marker_residual(
                        optimal_rt=rt,
                        static_markers_in_local=static_markers_in_local,
                        functional_markers_in_global=markers_in_global[:, :, i_frame],
                    ),
                    x0=init,
                    method="SLSQP",
                    constraints={"type": "eq", "fun": lambda rt: self.rt_constraints(optimal_rt=rt)},
                    bounds=optimize.Bounds(lbx.flatten(), ubx.flatten()),
                )
                if sol.success:
                    rt_optimal[:, :, i_frame] = np.reshape(sol.x, (4, 4))
                else:
                    init = rt_init[:, :, 0].reshape(4, 4)
                    print(f"The optimization failed: {sol.message}")
                    continue

            # Setup for the next frame
            if initialize_whole_trial_reconstruction:
                # Use the rt from the reconstruction of the whole trial at the current frame
                frame = i_frame + 1 if i_frame + 1 < nb_frames else i_frame
                init = rt_init[frame].rt_matrix
            else:
                # Use the optimal rt of the previous frame
                init = rt_optimal[:, :, i_frame]

        return rt_optimal

    def rt_from_trial(self, parent_rt_init, child_rt_init) -> tuple[np.ndarray, np.ndarray]:
        """
        Estimate the rigid transformation matrices rt (4×4×N) that align local marker positions to global marker positions over time.
        """
        rt_parent_functional = self.scipy_optimal_rt(
            markers_in_global=self.parent_markers_global,
            static_markers_in_local=self.parent_static_markers_in_local,
            rt_init=parent_rt_init,
            marker_names=self.parent_marker_names,
        )
        rt_child_functional = self.scipy_optimal_rt(
            markers_in_global=self.child_markers_global,
            static_markers_in_local=self.child_static_markers_in_local,
            rt_init=child_rt_init,
            marker_names=self.child_marker_names,
        )

        return rt_parent_functional, rt_child_functional


class Score(RigidSegmentIdentification):

    def _score_algorithm(
        self, rt_parent: np.ndarray, rt_child: np.ndarray, recursive_outlier_removal: bool = True
    ) -> tuple[np.ndarray, np.ndarray, np.ndarray, np.ndarray, np.ndarray]:
        """
        Estimate the center of rotation (CoR) using the SCoRE algorithm (Ehrig et al., 2006).

        Parameters
        ----------
        rt_parent : np.ndarray, shape (4, 4, N)
            Homogeneous transformations of the parent segment (e.g., pelvis)
        rt_child : np.ndarray, shape (4, 4, N)
            Homogeneous transformations of the child segment (e.g., femur)
        recursive_outlier_removal : bool
            If True, performs 95th percentile residual filtering and recomputes the center.

        Returns
        -------
        cor_global : np.ndarray, shape (3,)
            Estimated global position of the center of rotation.
        """
        nb_frames = rt_parent.shape[2]

        # Build linear system A x = b to solve for CoR positions in child and parent segment frames
        A = np.zeros((3 * nb_frames, 6))
        b = np.zeros((3 * nb_frames,))
        A[:, :] = np.nan
        b[:] = np.nan

        for i_frame in range(nb_frames):
            parent_rot = rt_parent[:3, :3, i_frame]
            child_rot = rt_child[:3, :3, i_frame]
            parent_trans = rt_parent[:3, 3, i_frame]
            child_trans = rt_child[:3, 3, i_frame]

            A[3 * i_frame : 3 * (i_frame + 1), 0:3] = child_rot
            A[3 * i_frame : 3 * (i_frame + 1), 3:6] = -parent_rot
            b[3 * i_frame : 3 * (i_frame + 1)] = parent_trans - child_trans

        # Remove nans
        valid_rows = ~np.isnan(np.sum(A, axis=1))
        A_valid = A[valid_rows, :]
        b_valid = b[valid_rows]

        # Compute SVD
        U, S, Vt = np.linalg.svd(A_valid, full_matrices=False)

        # Compute pseudo-inverse solution
        S_inv = np.diag(1.0 / S)
        CoR = Vt.T @ S_inv @ U.T @ b_valid

        cor_child_local = CoR[:3]
        cor_parent_local = CoR[3:]

        # Compute transformed CoR positions in global frame
        cor_parent_global = np.zeros((4, rt_parent.shape[2]))
        cor_child_global = np.zeros((4, rt_child.shape[2]))
        for i_frame in range(rt_parent.shape[2]):
            cor_parent_global[:, i_frame] = rt_parent[:, :, i_frame] @ np.hstack((cor_parent_local, 1))
            cor_child_global[:, i_frame] = rt_child[:, :, i_frame] @ np.hstack((cor_child_local, 1))

        residuals = np.linalg.norm(cor_parent_global[:3, :] - cor_child_global[:3, :], axis=0)

        if recursive_outlier_removal:
            valid = self.get_good_frames(residuals, nb_frames)
            return self._score_algorithm(rt_parent[:, :, valid], rt_child[:, :, valid], recursive_outlier_removal=False)

        # Final output
        cor_mean_global = 0.5 * (np.mean(cor_parent_global[:3, :], axis=1) + np.mean(cor_child_global[:3, :], axis=1))

        _logger.info(
            f"\nThere is a residual distance between the parent's and the child's CoR position of : {np.nanmean(residuals)} +- {np.nanstd(residuals)}"
        )
        return cor_mean_global, cor_parent_local, cor_child_local, rt_parent, rt_child

    def perform_task(
        self,
        original_model: BiomechanicalModelReal,
        new_model: BiomechanicalModelReal,
        parent_rt_init: np.ndarray,
        child_rt_init: np.ndarray,
    ):

        # Reconstruct the trial to identify the orientation of the segments
        rt_parent_functional, rt_child_functional = self.rt_from_trial(parent_rt_init, child_rt_init)

        if self.animate_rt:
            self.animate_the_segment_reconstruction(
                original_model,
                rt_parent_functional,
                rt_child_functional,
            )

        # Identify center of rotation
        cor_mean_global, cor_parent_local, cor_child_local, rt_parent, rt_child = self._score_algorithm(
            rt_parent_functional, rt_child_functional, recursive_outlier_removal=True
        )

        scs_child_static = new_model.segments[self.child_name].segment_coordinate_system
        if scs_child_static.is_in_global:
            raise RuntimeError(
                "Something went wrong, the scs of the child segment in the new_model is in the global reference frame."
            )

        scs_of_cor_in_local = scs_child_static.scs
        scs_of_cor_in_local.translation = cor_parent_local[:3]

        if new_model.has_parent_offset(self.child_name):
            offset_modified_in_local = (
                new_model.segments[self.child_name + "_parent_offset"].segment_coordinate_system.scs
                @ scs_of_cor_in_local.inverse
            )
            new_model.segments[self.child_name + "_parent_offset"].segment_coordinate_system = (
                SegmentCoordinateSystemReal(
                    scs=offset_modified_in_local,
                    is_scs_local=True,
                )
            )
        else:
            new_model.segments[self.child_name].segment_coordinate_system = SegmentCoordinateSystemReal(
                scs=scs_of_cor_in_local,
                is_scs_local=True,
            )
        self.replace_components_in_new_jcs(original_model, new_model)


class Sara(RigidSegmentIdentification):
    def __init__(
        self,
        functional_c3d: C3dData,
        parent_name: str,
        child_name: str,
        parent_marker_names: list[str],
        child_marker_names: list[str],
        joint_center_markers: list[str],
        distal_markers: list[str],
        is_longitudinal_axis_from_jcs_to_distal_markers: bool,
        initialize_whole_trial_reconstruction: bool = False,
        animate_rt: bool = False,
    ):

        super(Sara, self).__init__(
            functional_c3d=functional_c3d,
            parent_name=parent_name,
            child_name=child_name,
            parent_marker_names=parent_marker_names,
            child_marker_names=child_marker_names,
            animate_rt=animate_rt,
            initialize_whole_trial_reconstruction=initialize_whole_trial_reconstruction,
        )

        self.joint_center_markers = joint_center_markers
        self.distal_markers = distal_markers
        self.longitudinal_axis_sign = 1 if is_longitudinal_axis_from_jcs_to_distal_markers else -1

    def _sara_algorithm(
        self, rt_parent: np.ndarray, rt_child: np.ndarray, recursive_outlier_removal: bool = True
    ) -> np.ndarray:
        """
        Perform the SARA algorithm (Ehrig et al., 2007) to estimate the axis of rotation (AoR)
        between two segments over time using homogeneous transformation matrices.

        Parameters
        ----------
        rt_parent : ndarray (4, 4, N)
            Homogeneous transformation matrices from the global frame to the parent segment.
        rt_child : ndarray (4, 4, N)
            Homogeneous transformation matrices from the global frame to the child segment.
        recursive_outlier_removal : bool
            If True, performs 95th percentile residual filtering and recomputes the axis of rotation.

        Returns
        -------
        aor_global : ndarray (3, N)
            Orientation of the axis of rotation expressed in the global frame at each frame.
        """

        # Remove nans
        valid_rows = ~(np.logical_or(np.isnan(rt_parent[0, 0, :]), np.isnan(rt_child[0, 0, :])))
        rt_parent = rt_parent[:, :, valid_rows]
        rt_child = rt_child[:, :, valid_rows]

        nb_frames = rt_parent.shape[2]

        # Build block matrix system R * [rCsi; rCsj] = (p_j - p_i)
        rot = np.zeros((3 * nb_frames, 6))
        trans = np.zeros((3 * nb_frames, 1))

        for i_frame in range(nb_frames):
            rotation_parent = rt_parent[:3, :3, i_frame]
            rotation_child = rt_child[:3, :3, i_frame]
            rot[3 * i_frame : 3 * i_frame + 3, :3] = rotation_parent
            rot[3 * i_frame : 3 * i_frame + 3, 3:] = -rotation_child
            trans[3 * i_frame : 3 * i_frame + 3, 0] = rt_child[:3, 3, i_frame] - rt_parent[:3, 3, i_frame]

        # SVD of the block matrix
        U, S, Vt = np.linalg.svd(rot, full_matrices=False)
        V = Vt.T  # Align with MATLAB's V

        # Axis orientations in local frames
        aor_local_parent = V[:3, -1]
        aor_local_child = V[3:, -1]
        aor_local_parent /= np.linalg.norm(aor_local_parent)
        aor_local_child /= np.linalg.norm(aor_local_child)

        # Compute axis direction in global frame over time
        a_parent_global = np.zeros((3, nb_frames))
        a_child_global = np.zeros((3, nb_frames))
        residual_angle = np.zeros((nb_frames,))
        for i_frame in range(nb_frames):
            a_parent_global[:, i_frame] = rt_parent[:3, :3, i_frame] @ aor_local_parent
            a_child_global[:, i_frame] = rt_child[:3, :3, i_frame] @ aor_local_child
            residual_angle[i_frame] = np.arccos(
                np.dot(a_parent_global[:, i_frame], a_child_global[:, i_frame])
                / (np.linalg.norm(a_parent_global[:, i_frame]) * np.linalg.norm(a_child_global[:, i_frame]))
            )

        if recursive_outlier_removal:
            valid = self.get_good_frames(residual_angle, nb_frames)
            return self._sara_algorithm(rt_parent[:, :, valid], rt_child[:, :, valid], recursive_outlier_removal=False)

        aor_global = 0.5 * (a_parent_global + a_child_global)

        _logger.info(
            f"\nThere is a residual angle between the parent's and the child's AoR of : {np.nanmean(residual_angle)*180/np.pi} +- {np.nanstd(residual_angle)*180/np.pi} degrees."
        )

        return aor_global, rt_parent, rt_child

    def _longitudinal_axis(self, original_model: BiomechanicalModelReal) -> tuple[np.ndarray, np.ndarray]:
        """
        Estimate the longitudinal axis of the segment and the joint center.
        """
        segment_rt_in_global = original_model.forward_kinematics()
        parent_jcs_in_global = segment_rt_in_global[self.parent_name][0]

        joint_center_marker_index = original_model.markers_indices(self.joint_center_markers)
        joint_center_markers_in_global = original_model.markers_in_global()[:, joint_center_marker_index]
        joint_center_global = np.mean(joint_center_markers_in_global, axis=1)
        joint_center_local = parent_jcs_in_global.inverse @ joint_center_global

        distal_marker_index = original_model.markers_indices(self.distal_markers)
        distal_markers_in_global = original_model.markers_in_global()[:, distal_marker_index]
        distal_center_global = np.mean(distal_markers_in_global, axis=1)
        distal_center_in_local = parent_jcs_in_global.inverse @ distal_center_global

        longitudinal_axis_local = distal_center_in_local - joint_center_local
        longitudinal_axis_local[:3] *= self.longitudinal_axis_sign
        longitudinal_axis_local[:3] /= np.linalg.norm(longitudinal_axis_local[:3])
        longitudinal_axis_local[3] = 1

        return joint_center_local, longitudinal_axis_local

    def get_rotation_index(self, original_model):
        if self.child_name + "_rotation_transform" in original_model.segments.keys():
            rot = original_model.segments[self.child_name + "_rotation_transform"].rotations.value
            if self.child_name + "_reset_axis" in original_model.segments.keys():
                rotation_vector = get_rotation_vector_from_sequence(sequence=rot)
                rotation_vector = (
                    original_model.segments[
                        self.child_name + "_reset_axis"
                    ].segment_coordinate_system.scs.rotation_matrix
                    @ rotation_vector
                )
                rot = get_sequence_from_rotation_vector(rotation_vector)
            else:
                NotImplementedError(
                    "Your model has a _rotation_transform segment without a _reset_axis segment, which is not implemented yet."
                )
        else:
            rot = original_model.segments[self.child_name].rotations.value

        if len(rot) != 1:
            raise RuntimeError(
                f"The Sara algorithm is meant to be used with a one DoF joint, you have defined rotations {original_model.segments[self.child_name].rotations} for segment {self.child_name}."
            )
        elif rot == "x":
            aor_index = 0
            perpendicular_index = 1
            longitudinal_index = 2
        elif rot == "y":
            raise NotImplementedError(
                "This axis combination has not been tested yet. Please make sure that the cross product make sense (correct order and correct sign)."
            )
            aor_index = 1
            perpendicular_index = 0
            longitudinal_index = 2
        elif rot == "z":
            aor_index = 2
            perpendicular_index = 0
            longitudinal_index = 1
        return aor_index, perpendicular_index, longitudinal_index

    def _extract_scs_from_axis(
        self,
        original_model: BiomechanicalModelReal,
        aor_local: np.ndarray,
        joint_center_local: np.ndarray,
        longitudinal_axis_local: np.ndarray,
    ) -> RotoTransMatrix:
        """
        Extract the segment coordinate system (SCS) from the axis of rotation.
        """
        aor_index, perpendicular_index, longitudinal_index = self.get_rotation_index(original_model)

        # Extract an orthonormal basis
        perpendicular_axis = np.cross(aor_local[:3], longitudinal_axis_local[:3, 0])
        perpendicular_axis /= np.linalg.norm(perpendicular_axis)
        accurate_longitudinal_axis = np.cross(perpendicular_axis, aor_local[:3])
        accurate_longitudinal_axis /= np.linalg.norm(accurate_longitudinal_axis)

        scs_of_child_in_local = np.identity(4)
        scs_of_child_in_local[:3, aor_index] = aor_local[:3]
        scs_of_child_in_local[:3, perpendicular_index] = -perpendicular_axis
        scs_of_child_in_local[:3, longitudinal_index] = accurate_longitudinal_axis
        scs_of_child_in_local[:3, 3] = joint_center_local[:3, 0]
        scs_of_child_in_local[3, 3] = 1

        out = RotoTransMatrix()
        out.from_rt_matrix(scs_of_child_in_local)
        return out

    def _check_aor(self, original_model: BiomechanicalModelReal, aor_global: np.ndarray) -> np.ndarray:

        def compute_angle_difference(original_axis: np.ndarray, nb_frames: int) -> np.ndarray:
            angles = np.zeros((nb_frames,))
            for i_frame in range(nb_frames):
                angles[i_frame] = np.arccos(
                    np.dot(aor_global[:3, i_frame], original_axis[:3])
                    / (np.linalg.norm(aor_global[:3, i_frame]) * np.linalg.norm(original_axis[:3]))
                )
            return angles

        aor_index, _, _ = self.get_rotation_index(original_model)
        original_axis = original_model.forward_kinematics()[self.child_name][0].rt_matrix[:, aor_index]

        if aor_global.shape[0] == 3:
            aor_global = np.vstack((aor_global, np.ones((aor_global.shape[1]))))

        nb_frames = aor_global.shape[1]
        angles = compute_angle_difference(original_axis, nb_frames)
        if np.abs(np.nanmean(angles) - np.pi) * 180 / np.pi < 30:
            aor_global[:3, :] = -aor_global[:3, :]
            angles = compute_angle_difference(original_axis, nb_frames)
        if np.abs(np.nanmean(angles)) * 180 / np.pi > 30:
            raise RuntimeError(
                f"The optimal axis of rotation is more than 30° appart from the original axis. This is suspicious, please check the markers used for the sara algorithm."
            )
        if np.nanstd(angles) * 180 / np.pi > 30:
            raise RuntimeError(
                f"The optimal axis of rotation is not stable over time. This is suspicious, please check the markers used for the sara algorithm."
            )
        return aor_global

    def _get_aor_local(self, aor_global: np.ndarray, rt_parent_functional: np.ndarray) -> np.ndarray:
        """
        This function computes the axis of rotation in the local frame of the parent segment.
        It assumes that the axis or rotation does not move much over time in the local reference frame of the parent.
        """
        nb_frames = rt_parent_functional.shape[2]
        aor_in_local = np.ones((4, nb_frames))
        for i_frame in range(nb_frames):
            if np.any(np.isnan(aor_global[:, i_frame])):
                # This should not happen, but we should make sure
                aor_in_local[:, i_frame] = np.nan
            else:
                # Extract the axis of rotation in local frame
                parent_rt = RotoTransMatrix()
                parent_rt.from_rt_matrix(rt_parent_functional[:, :, i_frame])
                aor_in_local[:3, i_frame] = parent_rt.inverse.rotation_matrix @ aor_global[:3, i_frame]
        mean_aor_in_local = mean_unit_vector(aor_in_local)
        return mean_aor_in_local

    def perform_task(
        self, original_model: BiomechanicalModelReal, new_model: BiomechanicalModelReal, parent_rt_init, child_rt_init
    ):

        # Reconstruct the trial to identify the orientation of the segments
        rt_parent_functional, rt_child_functional = self.rt_from_trial(parent_rt_init, child_rt_init)

        if self.animate_rt:
            self.animate_the_segment_reconstruction(
                original_model,
                rt_parent_functional,
                rt_child_functional,
            )

        # Identify the approximate longitudinal axis of the segments
        joint_center_local, longitudinal_axis_local = self._longitudinal_axis(new_model)

        # Identify axis of rotation
        aor_global, rt_parent_valid_frames, rt_child_valid_frames = self._sara_algorithm(
            rt_parent_functional, rt_child_functional, recursive_outlier_removal=True
        )
        aor_global = self._check_aor(original_model, aor_global)
        aor_local = self._get_aor_local(aor_global, rt_parent_valid_frames)

        # Extract the joint coordinate system
        mean_scs_of_child_in_local = self._extract_scs_from_axis(
            original_model=original_model,
            aor_local=aor_local,
            joint_center_local=joint_center_local,
            longitudinal_axis_local=longitudinal_axis_local,
        )

        if new_model.has_parent_offset(self.child_name):
            segment_name = self.child_name + "_parent_offset"
        else:
            segment_name = self.child_name
        new_model.segments[segment_name].segment_coordinate_system = SegmentCoordinateSystemReal(
            scs=mean_scs_of_child_in_local,
            is_scs_local=True,
        )
        self.replace_components_in_new_jcs(original_model, new_model)


class JointCenterTool:
    def __init__(self, original_model: BiomechanicalModelReal, animate_reconstruction: bool = False):

        # Make sure that the scs ar in local before starting
        for segment in original_model.segments:
            if segment.segment_coordinate_system.is_in_global:
                segment.segment_coordinate_system = SegmentCoordinateSystemReal(
                    scs=deepcopy(original_model.segment_coordinate_system_in_local(segment.name)),
                    is_scs_local=True,
                )

        # Original attributes
        self.original_model = original_model
        self.animate_reconstruction = animate_reconstruction

        # Extended attributes to be filled
        self.joint_center_tasks = []  # Not a NamedList because nothing in BioBuddy refer to joints (only segments)
        self.new_model = deepcopy(original_model)

    def add(self, jcs_identifier: Score | Sara):
        """
        Add a joint center identification task to the pipeline.

        Parameters
        ----------
        jcs_identifier
            The type of algorithm to use to identify the joint center (and the parameters necessary for computation).
        """

        # Check that the jcs_identifier is a Score or Sara object
        if isinstance(jcs_identifier, Score):
            self.joint_center_tasks.append(jcs_identifier)
        elif isinstance(jcs_identifier, Sara):
            self.joint_center_tasks.append(jcs_identifier)
        else:
            raise RuntimeError("The joint center must be a Score or Sara object.")

        # Check that there is really a link between parent and child segments
        current_segment = deepcopy(self.original_model.segments[jcs_identifier.child_name])
        while current_segment.parent_name != jcs_identifier.parent_name:
            current_segment = deepcopy(self.original_model.segments[current_segment.parent_name])
            if current_segment.parent_name == "base":
                raise RuntimeError(
                    f"The segment {jcs_identifier.child_name} is not the child of the segment {jcs_identifier.parent_name}. Please check the kinematic chain again"
                )

    def _setup_model_for_initial_rt(self, task):
        joint_model = BiomechanicalModelReal()
        segment_chain = self.original_model.get_chain_between_segments(task.parent_name, task.child_name)

        joint_model.add_segment(
            SegmentReal(
                name="ground",
                segment_coordinate_system=SegmentCoordinateSystemReal(
                    scs=RotoTransMatrix(),
                    is_scs_local=True,
                ),
            )
        )

        # Copy all segments in the chain
        for segment_name in segment_chain:

            # get the filename so that we can point to the Geometry_cleaned forler
            mesh_file = None
            if self.original_model.segments[segment_name].mesh_file is not None:
                mesh_file = self.original_model.segments[segment_name].mesh_file
                mesh_file_name = mesh_file.mesh_file_name.split("/")[-1]
                mesh_file.mesh_file_name = "Geometry_cleaned/" + mesh_file_name

            if segment_name == task.parent_name:
                # Add 6DoFs to the parent segment
                first_segment = deepcopy(self.original_model.segments[segment_name])
                first_segment.parent_name = "ground"
                first_segment.translations = Translations.XYZ
                first_segment.rotations = Rotations.XYZ
                first_segment.mesh_file = mesh_file
                joint_model.add_segment(first_segment)
            else:
                other_segment = deepcopy(self.original_model.segments[segment_name])
                other_segment.mesh_file = mesh_file
                joint_model.add_segment(other_segment)

        current_path = os.path.dirname(os.path.dirname(os.path.abspath(__file__)))
        temporary_model_path = current_path + "/../examples/models/temporary.bioMod"
        joint_model.to_biomod(temporary_model_path)
        return joint_model

    def replace_joint_centers(self, marker_weights) -> BiomechanicalModelReal:

        static_markers_in_global = self.original_model.markers_in_global(np.zeros((self.original_model.nb_q,)))
        for task in self.joint_center_tasks:

            # if all model markers are present in the c3d, reconstruct whole body, else just the parent and child segments
            reconstruct_whole_body = True
            for marker in self.original_model.marker_names:
                if marker not in task.c3d_data.marker_names:
                    reconstruct_whole_body = False
                    break

            if reconstruct_whole_body:
                marker_names = self.original_model.marker_names
                model_for_initial_rt = deepcopy(self.original_model)
            else:
                marker_names = task.parent_marker_names + task.child_marker_names
                model_for_initial_rt = self._setup_model_for_initial_rt(task)

            if task.initialize_whole_trial_reconstruction:
                # Reconstruct the whole trial to get a good initial rt for each frame
                marker_positions = task.c3d_data.get_position(marker_names)[:3, :, :]
                initial_rt_marker_weights = deepcopy(marker_weights)
            else:
                # Reconstruct only the first frame to get an initial rt
                marker_positions = task.c3d_data.get_position(marker_names)[:3, :, 0]
                initial_rt_marker_weights = None

            for marker in marker_names:
                if marker not in task.c3d_data.marker_names:
                    raise RuntimeError(f"The marker {marker} is present in the model but not in the c3d file.")

            q_init = model_for_initial_rt.inverse_kinematics(
                marker_positions=marker_positions,
                marker_names=marker_names,
                marker_weights=initial_rt_marker_weights,
            )

            segment_rt_in_global = model_for_initial_rt.forward_kinematics(q_init)
            parent_rt_init = segment_rt_in_global[task.parent_name]
            child_rt_init = segment_rt_in_global[task.child_name]

            # Marker positions in the global from the static trial
            task.parent_static_markers_in_global = static_markers_in_global[
                :, self.original_model.markers_indices(task.parent_marker_names)
            ]
            task.child_static_markers_in_global = static_markers_in_global[
                :, self.original_model.markers_indices(task.child_marker_names)
            ]

            # Marker positions in the local from the static trial
            task.parent_static_markers_in_local = np.zeros((4, len(task.parent_marker_names)))
            for i_marker, marker_name in enumerate(task.parent_marker_names):
                task.parent_static_markers_in_local[:, i_marker] = (
                    self.original_model.segments[task.parent_name].markers[marker_name].position[:, 0]
                )
            task.child_static_markers_in_local = np.zeros((4, len(task.child_marker_names)))
            for i_marker, marker_name in enumerate(task.child_marker_names):
                task.child_static_markers_in_local[:, i_marker] = (
                    self.original_model.segments[task.child_name].markers[marker_name].position[:, 0]
                )

            # Marker positions in the global from this functional trial
            task.parent_markers_global = task.c3d_data.get_position(task.parent_marker_names)
            task.child_markers_global = task.c3d_data.get_position(task.child_marker_names)
            task.check_marker_labeling()

            if task.initialize_whole_trial_reconstruction and self.animate_reconstruction:
                task.animate_the_segment_reconstruction(
                    self.original_model,
                    parent_rt_init,
                    child_rt_init,
                )

            # Replace the joint center in the new model
            task.check_marker_positions()
            task.perform_task(self.original_model, self.new_model, parent_rt_init, child_rt_init)
            self.new_model.segments_rt_to_local()

        return self.new_model<|MERGE_RESOLUTION|>--- conflicted
+++ resolved
@@ -106,33 +106,6 @@
                 f"Please check the trial again."
             )
 
-<<<<<<< HEAD
-    def remove_offset_from_optimal_rt(
-        self, original_model: BiomechanicalModelReal, rt_parent_functional: np.ndarray, rt_child_functional: np.ndarray
-    ) -> tuple[np.ndarray, np.ndarray, RotoTransMatrix]:
-
-        if original_model.has_parent_offset(self.parent_name):
-            parent_offset_rt = original_model.rt_from_parent_offset_to_real_segment(self.parent_name)
-            rt_parent_functional_offsetted = np.zeros_like(rt_parent_functional)
-            for i_frame in range(rt_parent_functional.shape[2]):
-                rt_parent_functional_offsetted[i_frame] = rt_parent_functional[i_frame] @ parent_offset_rt.inverse
-        else:
-            rt_parent_functional_offsetted = rt_parent_functional
-
-        if original_model.has_parent_offset(self.child_name):
-            child_offset_rt = original_model.rt_from_parent_offset_to_real_segment(self.child_name)
-            rt_child_functional_offsetted = np.zeros_like(rt_child_functional)
-            for i_frame in range(rt_parent_functional.shape[2]):
-                rt_child_functional_offsetted[i_frame] = rt_child_functional[i_frame] @ child_offset_rt.inverse
-        else:
-            child_offset_rt = RotoTransMatrix()
-            child_offset_rt.from_rt_matrix(np.identity(4))
-            rt_child_functional_offsetted = rt_child_functional
-
-        return rt_parent_functional_offsetted, rt_child_functional_offsetted, child_offset_rt
-
-=======
->>>>>>> 717a1208
     def animate_the_segment_reconstruction(
         self,
         original_model: BiomechanicalModelReal,
