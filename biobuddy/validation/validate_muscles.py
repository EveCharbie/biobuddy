import biorbd
import numpy as np
from plotly.subplots import make_subplots
from math import ceil
import plotly.graph_objects as go

from ..components.real.biomechanical_model_real import BiomechanicalModelReal


class MuscleValidator:
    def __init__(
        self,
        model: BiomechanicalModelReal,
        nb_states: int = 50,
        custom_ranges: np.ndarray = None,
    ):
        """
        For now only biomodable models are supported, but this class should be extended to support other model types.

        Parameters
        ----------
        model: str
            The model to check the muscles for
        nb_states: int = 50
            Number of states between the min and max ranges
        custom_ranges: np.ndarray = None
            Custom ranges between min and max ranges used for the states
        """
        # Original attributes
        self.model = model
        self.nb_states = nb_states
        self.custom_ranges = custom_ranges

        # Check that the model is correct
        try:
            self.model.to_biomod("temporary.bioMod", with_mesh=False)
        except Exception as e:
            raise NotImplementedError(
                f"Only biorbd is supported as a backend for now. If you need other dynamics "
                f"engines, please contact the developers. "
                f"The model provided is not biomodable: {e}."
            )

        # Initialize the quantities that will be needed for the plots
        self.states: np.ndarray = self.states_from_model_ranges()
        muscle_max_force, muscle_min_force = self.compute_muscle_forces()
        self.muscle_max_force: np.ndarray = muscle_max_force
        self.muscle_min_force: np.ndarray = muscle_min_force
        self.muscle_lengths: np.ndarray = self.compute_muscle_lengths()
        self.muscle_optimal_lengths: np.ndarray = self.return_optimal_lengths()
        self.muscle_moment_arm: np.ndarray = self.compute_moment_arm()
        muscle_max_torque, muscle_min_torque = self.compute_torques()
        self.muscle_max_torque: np.ndarray = muscle_max_torque
        self.muscle_min_torque: np.ndarray = muscle_min_torque

    def states_from_model_ranges(self) -> np.ndarray:
        """
        Create an array of model states (position vector q) from the model max and min ranges or from custom ranges

        Returns
        -------
        states: np.ndarray
            Model states
        """
        if self.custom_ranges is None:
            ranges = self.model.get_dof_ranges()
        else:
            ranges = self.custom_ranges

        # Check the shape of ranges
        if ranges.size == 0:
            ranges = np.array([[-np.pi] * self.model.nb_q, [np.pi] * self.model.nb_q])
        elif ranges.shape != (2, self.model.nb_q):
            raise NotImplementedError(
                f"Either all ranges or no ranges could be provided for now. Expected shape 2 x {self.model.nb_q}."
                f"If you fall on this error please contact the developers."
            )

        # Set the states as a linear interpolation between the min and max ranges
        states = []
        for joint_idx in range(len(ranges[0])):
            joint_array = np.linspace(ranges[0][joint_idx], ranges[1][joint_idx], self.nb_states)
            states.append(joint_array)

        return np.array(states)

    def compute_muscle_forces(self) -> tuple[np.ndarray, np.ndarray]:
        """
        Compute for each muscle the max force (muscle activation = 1) and the min force (muscle activation = 0) over every states

        Returns
        -------
        model_max_force: np.ndarray
            Max muscle forces for every state
        model_min_force: np.ndarray
            Min muscle forces for every state
        """
        nb_muscles = self.model.nb_muscles
        nb_dof = self.model.nb_q

        # TODO: change this to allow for other dynamics engines
        biorbd_model = biorbd.Model("temporary.bioMod")

        muscle_states = biorbd_model.stateSet()
        model_max_force = np.ndarray((nb_muscles, self.nb_states))
        model_min_force = np.ndarray((nb_muscles, self.nb_states))
        for i_frame in range(self.nb_states):
            q = self.states[:, i_frame]
            qdot = np.zeros((nb_dof,))  # Default the speed at 0
            biorbd_model.updateMuscles(q)

            # Compute max force array
            for state in muscle_states:
                state.setActivation(1)
            model_max_force[:, i_frame] = biorbd_model.muscleForces(muscle_states, q, qdot).to_array().copy()

            # Compute min force array
            for state in muscle_states:
                state.setActivation(0)
            model_min_force[:, i_frame] = biorbd_model.muscleForces(muscle_states, q, qdot).to_array().copy()

        return model_max_force, model_min_force

    def compute_muscle_lengths(self) -> np.ndarray:
        """
        Compute muscle lengths for every state

        Returns
        -------
        muscle_lengths: np.ndarray
            Muscle lengths for every state
        """
        # TODO: change this to allow for other dynamics engines
        biorbd_model = biorbd.Model("temporary.bioMod")

        muscle_length = np.zeros((self.model.nb_muscles, self.nb_states))
        for i_frame in range(self.nb_states):
            q = self.states[:, i_frame]
            for i_muscle in range(self.model.nb_muscles):
                biorbd_model.updateMuscles(q, True)
                muscle_length[i_muscle, i_frame] = biorbd_model.muscle(i_muscle).length(biorbd_model, q, True)
        return muscle_length

    def return_optimal_lengths(self) -> np.ndarray:
        """
        Fetch muscles optimal lengths for every state

        Returns
        -------
        muscle_optimal_lengths: np.ndarray
            Muscle optimal lengths for every state
        """
        muscle_optimal_lengths = np.zeros((self.model.nb_muscles,))
        i_muscle = 0
        for muscle_group in self.model.muscle_groups:
            for muscle in muscle_group.muscles:
                muscle_optimal_lengths[i_muscle] = muscle.optimal_length
                i_muscle += 1
        return muscle_optimal_lengths

    def compute_moment_arm(self) -> np.ndarray:
        """
        Compute muscle moment arms for every joint in every state

        Returns
        -------
        muscle_moment_arm: np.ndarray
         Muscle moment arm for every state
        """
        # TODO: change this to allow for other dynamics engines
        biorbd_model = biorbd.Model("temporary.bioMod")

        muscle_moment_arm = np.ndarray((self.model.nb_q, self.model.nb_muscles, self.nb_states))
        for i in range(self.nb_states):
            bio_moment_arm_array = biorbd_model.musclesLengthJacobian(self.states[:, i]).to_array()
            for m in range(self.model.nb_muscles):
                muscle_moment_arm[:, m, i] = bio_moment_arm_array[m]
        return muscle_moment_arm

    def compute_torques(self) -> tuple[np.ndarray, np.ndarray]:
        """
        Compute for every state the minimal torque applied on every joint when no muscles are activated and the maximal
        torque when one muscle is activated for every individual muscle

        Returns
        -------
        joint_max_torques: np.ndarray
            Max joint torque for every state when one muscle is activated
        joint_min_torques: np.ndarray
            Min joint torque for every state
        """
        # TODO: change this to allow for other dynamics engines
        biorbd_model = biorbd.Model("temporary.bioMod")

        muscle_states = biorbd_model.stateSet()
        qdot = np.zeros((self.model.nb_q,))  # TODO: add quaternion handling
        joint_max_torques = np.ndarray((self.model.nb_q, self.model.nb_muscles, self.nb_states))
        joint_min_torques = np.ndarray((self.model.nb_q, self.nb_states))
        for i_frame in range(self.nb_states):
            q = self.states[:, i_frame]
            biorbd_model.updateMuscles(q)

            # Compute max torque for each joint with only one activated muscle
            for i_muscle in range(self.model.nb_muscles):
                for state in range(len(muscle_states)):
                    if state == i_muscle:
                        muscle_states[state].setActivation(1)
                    else:
                        muscle_states[state].setActivation(0)
                # If you wish to add custom passive torques to your model and have them accounted for in the check, add them here
                joint_max_torques[:, i_muscle, i_frame] = (
                    biorbd_model.muscularJointTorque(muscle_states, q, qdot).to_array().copy()
                )

            # Compute min torques for each joint with only one activated muscle
            for state in muscle_states:
                state.setActivation(0)
            # If you wish to add custom passive torques to your model and have them accounted for in the check, add them here
            joint_min_torques[:, i_frame] = biorbd_model.muscularJointTorque(muscle_states, q, qdot).to_array().copy()

        return joint_max_torques, joint_min_torques

    def plot_force_length(
        self,
    ) -> None:
        """
        Plot force lengths graphs for the model using plotly
        """
        nb_muscles = self.model.nb_muscles
        nb_lines = 1
        muscle_names = self.model.muscle_names
        fig = make_subplots(rows=nb_lines, cols=2, subplot_titles=["muscle_Forces", "muscle_Lengths"])
        row = 1
        visible_arg = [False] * nb_muscles * 4
        x = np.linspace(min(self.states[:, 0]), max(self.states[:, -1]), self.nb_states)

        for muscle in range(nb_muscles):
            col = 1
            fig.add_trace(
                go.Scatter(
                    x=x,
                    y=self.muscle_max_force[muscle, :],
                    name=muscle_names[muscle] + "_Max_Force",
                ),
                row=row,
                col=col,
            )
            fig.add_trace(
                go.Scatter(
                    x=x,
                    y=self.muscle_min_force[muscle, :],
                    name=muscle_names[muscle] + "_Min_Force",
                ),
                row=row,
                col=col,
            )
            col += 1
            fig.add_trace(
                go.Scatter(
                    x=x,
                    y=self.muscle_lengths[muscle, :],
                    name=muscle_names[muscle] + "_Length",
                ),
                row=row,
                col=col,
            )
            fig.add_trace(
                go.Scatter(
                    x=x,
                    y=np.full(self.nb_states, self.muscle_optimal_lengths[muscle]),
                    name=muscle_names[muscle] + "_Optimal_Length",
                ),
                row=row,
                col=col,
            )

        def create_layout_button_kin(muscle_name):
            muscle_idx = muscle_names.index(muscle_name)
            visible = visible_arg.copy()
            for idx in range(4):
                visible[muscle_idx * 4 + idx] = True
            button = dict(
                label=muscle_name,
                method="update",
                args=[{"visible": visible, "title": muscle_name, "showlegend": True}],
            )
            return button

        fig.update_layout(
            title="Muscular Force–Length",
            title_x=0.5,
            updatemenus=[
                go.layout.Updatemenu(
                    active=0,
                    buttons=list(
                        map(
                            lambda muscle_name: create_layout_button_kin(muscle_name),
                            muscle_names,
                        )
                    ),
                )
            ],
        )

        fig.update_xaxes(title_text="Range (rad)", row=1, col=1)
        fig.update_yaxes(title_text="Force (N)", row=1, col=1)

        fig.update_xaxes(title_text="Range (rad)", row=1, col=2)
        fig.update_yaxes(title_text="Length (m)", row=1, col=2)

        fig.show()
        return fig

    def plot_moment_arm(self) -> None:
        """
        Plot moment arm for each muscle of the model over each joint using plotly
        """
        nb_muscles = self.model.nb_muscles
        nb_dof = self.model.nb_q
        muscle_names = self.model.muscle_names
        dof_names = self.model.dof_names

        var = ceil(nb_muscles / 5)
        nb_row = var if var < 5 else 5
        nb_col = ceil(nb_muscles / nb_row)

        fig = make_subplots(
            rows=nb_row,
            cols=nb_col,
            subplot_titles=tuple(muscle_names),
        )

        visible_arg = [False] * nb_dof * nb_muscles

        for dof in range(nb_dof):
            row = 0
            x = self.states[dof, :]
            for muscle in range(nb_muscles):
                col = muscle % nb_col + 1
                if col == 1:
                    row = row + 1
                fig.add_trace(
                    go.Scatter(
                        x=x,
                        y=self.muscle_moment_arm[dof, muscle, :],
                        name=muscle_names[muscle] + "_Moment_Arm",
                    ),
                    row=row,
                    col=col,
                )

        def create_layout_button_kin(dof_name):
            dof_idx = dof_names.index(dof_name)
            visible = visible_arg.copy()
            for idx in range(nb_muscles):
                visible[dof_idx * nb_muscles + idx] = True
            button = dict(
                label=dof_name,
                method="update",
                args=[{"visible": visible, "title": dof_name, "showlegend": True}],
            )
            return button

        fig.update_layout(
            title="Moment arm",
            title_x=0.5,
            updatemenus=[
                go.layout.Updatemenu(
                    active=0,
                    buttons=list(
                        map(
                            lambda dof_name: create_layout_button_kin(dof_name),
                            dof_names,
                        )
                    ),
                )
            ],
        )

        # legends
        for idx_row in range(nb_row):
            fig.update_yaxes(title_text="Moment arm (m)", row=idx_row + 1, col=1)

        for idx_col in range(nb_col):
            fig.update_xaxes(title_text="Range (rad)", row=nb_row, col=idx_col + 1)  # title_font=dict(size=10)

        if nb_col != nb_row:
            for idx_col in range(nb_col - (nb_row * nb_col - nb_muscles), nb_col):
                fig.update_xaxes(title_text="Range (rad)", row=nb_row - 1, col=idx_col + 1)

        fig.show()
        return fig

    def plot_torques(
        self,
    ) -> None:
        """
        Plot the min and max torques at each joint of the model for each muscle activation using plotly
        """
        nb_muscles = self.model.nb_muscles
        nb_dof = self.model.nb_q
        muscle_names = self.model.muscle_names
        dof_names = self.model.dof_names

        var = ceil(nb_muscles / 5)
        nb_row = var if var < 5 else 5
        nb_col = ceil(nb_muscles / nb_row)

        fig = make_subplots(
            rows=nb_row,
            cols=nb_col,
            subplot_titles=tuple(muscle_names),
        )

        visible_arg = [False] * nb_dof * nb_muscles * 2

        for dof in range(nb_dof):
            row = 0
            x = self.states[dof, :]
            for muscle in range(nb_muscles):
                col = muscle % nb_col + 1
                if col == 1:
                    row = row + 1
                fig.add_trace(
                    go.Scatter(
                        x=x,
                        y=self.muscle_max_torque[dof, muscle, :],
                        name=muscle_names[muscle] + "_Max_Torque",
                    ),
                    row=row,
                    col=col,
                )
                fig.add_trace(
                    go.Scatter(
                        x=x,
                        y=self.muscle_min_torque[dof, :],
                        name=muscle_names[muscle] + "_Min_Torque",
                    ),
                    row=row,
                    col=col,
                )

        def create_layout_button_kin(dof_name):
            dof_idx = dof_names.index(dof_name)
            visible = visible_arg.copy()
            for idx in range(nb_muscles * 2):
                visible[dof_idx * nb_muscles * 2 + idx] = True
            button = dict(
                label=dof_name,
                method="update",
                args=[{"visible": visible, "title": dof_name, "showlegend": True}],
            )
            return button

        fig.update_layout(
            title="Torque",
            title_x=0.5,
            updatemenus=[
                go.layout.Updatemenu(
                    active=0,
                    buttons=list(
                        map(
                            lambda dof_name: create_layout_button_kin(dof_name),
                            dof_names,
                        )
                    ),
                )
            ],
        )

<<<<<<< HEAD
        fig.show()
        return fig
=======
        # legends
        for idx_row in range(nb_row):
            fig.update_yaxes(title_text="Torque (N.m)", row=idx_row + 1, col=1)

        for idx_col in range(nb_col):
            fig.update_xaxes(title_text="Range (rad)", row=nb_row, col=idx_col + 1)  # title_font=dict(size=10)

        if nb_col != nb_row:
            for idx_col in range(nb_col - (nb_row * nb_col - nb_muscles), nb_col):
                fig.update_xaxes(title_text="Range (rad)", row=nb_row - 1, col=idx_col + 1)

        fig.show()
>>>>>>> 6b4e44cd
<|MERGE_RESOLUTION|>--- conflicted
+++ resolved
@@ -468,10 +468,6 @@
             ],
         )
 
-<<<<<<< HEAD
-        fig.show()
-        return fig
-=======
         # legends
         for idx_row in range(nb_row):
             fig.update_yaxes(title_text="Torque (N.m)", row=idx_row + 1, col=1)
@@ -484,4 +480,4 @@
                 fig.update_xaxes(title_text="Range (rad)", row=nb_row - 1, col=idx_col + 1)
 
         fig.show()
->>>>>>> 6b4e44cd
+        return fig